--- conflicted
+++ resolved
@@ -18,12 +18,7 @@
 [dependencies]
 async-trait = "0.1.88"
 axum = { version = "0.8.4", features = ["macros"] }
-<<<<<<< HEAD
-#crudcrate-derive = { version = "0.2.5" }
-crudcrate-derive = { path = "../crudcrate-derive" }
-=======
 crudcrate-derive = { version = "0.2.6" }
->>>>>>> 33060d8c
 hyper = "1.6.0"
 sea-orm = { version = "1.1.14", features = ["runtime-tokio-rustls", "macros", "with-uuid"], default-features = false }
 serde = { version = "1.0.219", features = ["derive"] }
